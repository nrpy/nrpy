--- conflicted
+++ resolved
@@ -69,11 +69,7 @@
 
 # Code-generation-time parameters:
 project_name = "superB_blackhole_spectroscopy"
-<<<<<<< HEAD
 CoordSystem = "SinhCylindrical"
-=======
-CoordSystem = "SinhSpherical" if not paper else "SinhCylindrical"
->>>>>>> 2ff30b12
 IDtype = "TP_Interp"
 IDCoordSystem = "Cartesian"
 
@@ -88,11 +84,7 @@
 
 enable_KreissOliger_dissipation = True
 enable_CAKO = True
-<<<<<<< HEAD
 enable_CAHD = False
-=======
-enable_CAHD = not paper  # True if paper.
->>>>>>> 2ff30b12
 enable_SSL = True
 KreissOliger_strength_gauge = 0.99
 KreissOliger_strength_nongauge = 0.3
