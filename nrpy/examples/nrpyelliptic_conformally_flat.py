--- conflicted
+++ resolved
@@ -38,11 +38,8 @@
 # Code-generation-time parameters:
 project_name = "nrpyelliptic_conformally_flat"
 fp_type = "double"
-<<<<<<< HEAD
-=======
 par.set_parval_from_str("fp_type", fp_type)
 
->>>>>>> d4b32f9e
 grid_physical_size = 1.0e6
 t_final = grid_physical_size  # This parameter is effectively not used in NRPyElliptic
 nn_max = 10000  # Sets the maximum number of relaxation steps
@@ -103,11 +100,7 @@
 enable_simd = True
 parallel_codegen_enable = True
 boundary_conditions_desc = "outgoing radiation"
-<<<<<<< HEAD
 list_of_CoordSystems = [CoordSystem]
-=======
-list_of_CoordSystems = [CoordSystem, CoordSystem]
->>>>>>> d4b32f9e
 NUMGRIDS = len(list_of_CoordSystems)
 par.adjust_CodeParam_default("NUMGRIDS", NUMGRIDS)
 # fmt: off
@@ -178,10 +171,6 @@
 nrpyellClib.register_CFunction_initial_guess_all_points(
     OMP_collapse=OMP_collapse,
     enable_checkpointing=enable_checkpointing,
-<<<<<<< HEAD
-    fp_type=fp_type,
-=======
->>>>>>> d4b32f9e
 )
 
 # Generate function to set variable wavespeed
@@ -201,11 +190,7 @@
 nrpyellClib.register_CFunction_initialize_constant_auxevol()
 
 numericalgrids.register_CFunctions(
-<<<<<<< HEAD
-    list_of_CoordSystems=list_of_CoordSystems,
-=======
     list_of_CoordSystems=list(set(list_of_CoordSystems)),
->>>>>>> d4b32f9e
     list_of_grid_physical_sizes=[grid_physical_size for c in list_of_CoordSystems],
     Nxx_dict=Nxx_dict,
     enable_rfm_precompute=enable_rfm_precompute,
@@ -221,11 +206,7 @@
 
 if enable_rfm_precompute:
     rfm_precompute.register_CFunctions_rfm_precompute(
-<<<<<<< HEAD
-        list_of_CoordSystems=list_of_CoordSystems, fp_type=fp_type
-=======
         list_of_CoordSystems=list(set(list_of_CoordSystems))
->>>>>>> d4b32f9e
     )
 
 # Generate function to compute RHSs
@@ -258,14 +239,8 @@
     pcg.do_parallel_codegen()
 
 cbc.CurviBoundaryConditions_register_C_functions(
-<<<<<<< HEAD
-    list_of_CoordSystems=list_of_CoordSystems,
-    radiation_BC_fd_order=radiation_BC_fd_order,
-    fp_type=fp_type,
-=======
     list_of_CoordSystems=list(set(list_of_CoordSystems)),
     radiation_BC_fd_order=radiation_BC_fd_order,
->>>>>>> d4b32f9e
 )
 rhs_string = """rhs_eval(commondata, params, rfmstruct,  auxevol_gfs, RK_INPUT_GFS, RK_OUTPUT_GFS);
 if (strncmp(commondata->outer_bc_type, "radiation", 50) == 0){
