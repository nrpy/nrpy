--- conflicted
+++ resolved
@@ -446,12 +446,8 @@
         f_infinity: float = 0.0,
         wavespeed: float = 1.0,
         is_basename: bool = True,
-<<<<<<< HEAD
-        centering: centerings = "CCC",
-=======
         centering: str = "C",
         gf_array_name: str = "",
->>>>>>> 32f21613
     ) -> None:
         super().__init__(name, group, dimension)
         self.rank = rank
