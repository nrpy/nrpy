--- conflicted
+++ resolved
@@ -16,18 +16,12 @@
 import nrpy.grid as gri  # NRPy+: Functions having to do with numerical grids
 import nrpy.helpers.jacobians as jac
 import nrpy.indexedexp as ixp  # NRPy+: Symbolic indexed expression (e.g., tensors, vectors, etc.) support
-import nrpy.infrastructures.BHaH.simple_loop as lp
+import nrpy.infrastructures.BHaH.loop_utilities.openmp.simple_loop as lp
 import nrpy.reference_metric as refmetric  # NRPy+: Reference metric support
 from nrpy.equations.general_relativity.ADM_to_BSSN import ADM_to_BSSN
 
 # NRPy+: Computes useful BSSN quantities; e.g., gammabarUU & GammabarUDD needed below
 from nrpy.equations.general_relativity.BSSN_quantities import BSSN_quantities
-<<<<<<< HEAD
-from nrpy.equations.general_relativity.ADM_to_BSSN import ADM_to_BSSN
-
-import nrpy.infrastructures.BHaH.loop_utilities.openmp.simple_loop as lp
-=======
->>>>>>> eb5c76aa
 from nrpy.infrastructures.BHaH import BHaH_defines_h
 
 
