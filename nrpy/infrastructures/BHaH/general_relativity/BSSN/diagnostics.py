--- conflicted
+++ resolved
@@ -186,12 +186,13 @@
         )
         body += rf"""
 
-      // Do psi4 output, but only if the grid is spherical-like.
-      if (strstr(CoordSystemName, "Spherical") != NULL) {{
-        // Set psi4.
-        psi4(commondata, params, xx, y_n_gfs, diagnostic_output_gfs);
-        {post_psi4_compute}
-      }}
+      // Do psi4 output
+      // Set psi4.
+      psi4(commondata, params, xx, y_n_gfs, diagnostic_output_gfs);
+      {post_psi4_compute}
+      // Apply outer and inner bcs to psi4 needed to do interpolation correctly
+      int aux_gfs_to_sync[2] = {{PSI4_REGF, PSI4_IMGF}};
+      apply_bcs_outerextrap_and_inner_specific_gfs(commondata, &griddata[grid].params, &griddata[grid].bcstruct, 2, griddata[grid].gridfuncs.diagnostic_output_gfs, aux_gfs_to_sync, aux_gf_parity);
 """.replace("xx", "griddata[grid].xx" if parallelization in ["cuda"] else "xx")
 
     body += f"""
@@ -207,44 +208,17 @@
     diagnostics_nearest_2d_yz_plane(commondata, params, xx, &{host_griddata}[grid].gridfuncs);
 """
     if enable_psi4_diagnostics:
-<<<<<<< HEAD
         psi4_sync = (
             "cudaStreamSynchronize(streams[streamid]);"
             if parallelization in ["cuda"]
             else ""
         )
-        body += rf"""
-      // Do psi4 output, but only if the grid is spherical-like.
-      if (strstr(CoordSystemName, "Spherical") != NULL) {{
-        // Adjusted to match Tutorial-Start_to_Finish-BSSNCurvilinear-Two_BHs_Collide-Psi4.ipynb
-        const int psi4_spinweightm2_sph_harmonics_max_l = 2;
-#define num_of_R_exts 24
-        const REAL list_of_R_exts[num_of_R_exts] =
-        {{ 10.0, 20.0, 21.0, 22.0, 23.0,
-          24.0, 25.0, 26.0, 27.0, 28.0,
-          29.0, 30.0, 31.0, 32.0, 33.0,
-          35.0, 40.0, 50.0, 60.0, 70.0,
-          80.0, 90.0, 100.0, 150.0 }};
-
-        {psi4_sync}
-        // Decompose psi4 into spin-weight -2  spherical harmonics & output to files.
-        psi4_spinweightm2_decomposition_on_sphlike_grids(commondata, params, diagnostic_output_gfs, list_of_R_exts, num_of_R_exts, psi4_spinweightm2_sph_harmonics_max_l, xx);
-      }}
-""".replace("diagnostic_output_gfs", "host_diagnostic_output_gfs" if parallelization in ["cuda"] else "diagnostic_output_gfs")
-=======
-        body += r"""      // Do psi4 output
-    // Set psi4.
-    psi4(commondata, params, xx, y_n_gfs, diagnostic_output_gfs);
-
-    // Apply outer and inner bcs to psi4 needed to do interpolation correctly
-    int aux_gfs_to_sync[2] = {PSI4_REGF, PSI4_IMGF};
-    apply_bcs_outerextrap_and_inner_specific_gfs(commondata, &griddata[grid].params, &griddata[grid].bcstruct, 2, griddata[grid].gridfuncs.diagnostic_output_gfs, aux_gfs_to_sync, aux_gf_parity);
-
+        body += rf"""      // Do psi4 output
+    {psi4_sync}
     // Decompose psi4 into spin-weight -2  spherical harmonics & output to files.
     psi4_spinweightm2_decomposition(commondata, params, diagnostic_output_gfs, xx);
-
-"""
->>>>>>> e81ea47d
+""".replace("diagnostic_output_gfs", "host_diagnostic_output_gfs" if parallelization in ["cuda"] else "diagnostic_output_gfs")
+
     body += r"""
   }
 }
