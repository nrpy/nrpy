"""
Set up basic functions and loop insertions for precomputed reference metric infrastructure.

Author: Zachariah B. Etienne
        zachetie **at** gmail **dot* com
"""

from typing import Any, Dict, List

import sympy as sp
import sympy.codegen.ast as sp_ast

import nrpy.c_codegen as ccg
import nrpy.c_function as cfc
import nrpy.helpers.gpu.gpu_kernel as gputils
import nrpy.params as par
import nrpy.reference_metric as refmetric
from nrpy.helpers.expression_utils import get_unique_expression_symbols_as_strings
from nrpy.helpers.generic import superfast_uniq
from nrpy.infrastructures.BHaH.BHaH_defines_h import register_BHaH_defines


class ReferenceMetricPrecompute:
    """
    Base class for reference metric precomputation.

    This class stores contributions to BHaH_defines.h, as well as functions for memory allocation,
    definition, and freeing of rfm precomputation data. It also provides strings for reading rfm
    precompute quantities within loops for both SIMD-ized and non-SIMD loops.
    """

    def __init__(self, CoordSystem: str, parallelization: str = "openmp"):
        rfm = refmetric.reference_metric[CoordSystem + "_rfm_precompute"]
        # Step 7: Construct needed C code for declaring rfmstruct, allocating storage for
        #         rfmstruct arrays, defining each element in each array, reading the
        #         rfmstruct data from memory (both with and without SIMD enabled), and
        #         freeing allocated memory for the rfmstruct arrays.

        # BHaH_defines_list: String that contains the body of the rfmstruct struct.
        self.BHaH_defines_list: List[str] = []
        self.rfm_struct__define = ""
        # rfmstruct stores pointers to (so far) 1D arrays. The rfm_struct__malloc string allocates space for the arrays.
        self.rfm_struct__malloc = ""
        self.rfm_struct__freemem = ""

        # readvr_str reads the arrays from memory as needed
        self.readvr_str = ["", "", ""]
        self.readvr_intrinsics_outer_str = ["", "", ""]
        self.readvr_intrinsics_inner_str = ["", "", ""]

        # Sort freevars_uniq_vals and freevars_uniq_xx_indep, according to alphabetized freevars_uniq_xx_indep.
        #    Without this step, the ordering of elements in rfmstruct would be random, and would change each time
        #    this function was called.
        freevars_uniq_xx_indep: List[sp.Expr] = []
        freevars_uniq_vals: List[sp.Expr] = []
        if len(rfm.freevars_uniq_xx_indep) > 0:
            freevars_uniq_xx_indep, freevars_uniq_vals = (
                list(x)
                for x in zip(
                    *sorted(
                        zip(rfm.freevars_uniq_xx_indep, rfm.freevars_uniq_vals), key=str
                    )
                )
            )

        # Tease out how many variables each function in freevars_uniq_vals
        Nxx_plus_2NGHOSTS = [
            sp.Symbol("Nxx_plus_2NGHOSTS0", real=True),
            sp.Symbol("Nxx_plus_2NGHOSTS1", real=True),
            sp.Symbol("Nxx_plus_2NGHOSTS2", real=True),
        ]
        which_freevar: int = 0
        fp_ccg_type = ccg.fp_type_to_sympy_type[par.parval_from_str("fp_type")]
        sp_type_alias = {sp_ast.real: fp_ccg_type}
        self.rfm_struct__define_kernel_dict: Dict[sp.Expr, Any] = {}
        for expr in freevars_uniq_vals:
            if "_of_xx" in str(freevars_uniq_xx_indep[which_freevar]):
                frees = list(expr.free_symbols)
                frees_uniq = superfast_uniq(frees)
                xx_list: List[sp.Basic] = []
                malloc_size: int = 1
                for i in range(3):
                    if rfm.xx[i] in frees_uniq:
                        xx_list.append(rfm.xx[i])
                        malloc_size *= Nxx_plus_2NGHOSTS[i]

                self.BHaH_defines_list += [
                    f"REAL *restrict {freevars_uniq_xx_indep[which_freevar]};"
                ]
                self.rfm_struct__malloc += (
                    f"""cudaMalloc(&rfmstruct->{freevars_uniq_xx_indep[which_freevar]}, sizeof(REAL)*params->{malloc_size});
                    cudaCheckErrors(malloc, "Malloc failed");
                    """
                    if parallelization == "cuda"
                    else f"rfmstruct->{freevars_uniq_xx_indep[which_freevar]} = (REAL *)malloc(sizeof(REAL)*params->{malloc_size});\n"
                )
                self.rfm_struct__freemem += (
                    f"""cudaFree(rfmstruct->{freevars_uniq_xx_indep[which_freevar]});
                cudaCheckErrors(free, "cudaFree failed");
                """
                    if parallelization == "cuda"
                    else f"free(rfmstruct->{freevars_uniq_xx_indep[which_freevar]});\n"
                )

                output_define_and_readvr = False
                for dirn in range(3):
                    if (
                        (rfm.xx[dirn] in frees_uniq)
                        and not (rfm.xx[(dirn + 1) % 3] in frees_uniq)
                        and not (rfm.xx[(dirn + 2) % 3] in frees_uniq)
                    ):
                        key = freevars_uniq_xx_indep[which_freevar]
                        starting_idx = "tid0" if parallelization == "cuda" else "0"
                        idx_increment = "stride0" if parallelization == "cuda" else "1"
                        kernel_body = (
                            f"const int Nxx_plus_2NGHOSTS{dirn} = d_params[streamid].Nxx_plus_2NGHOSTS{dirn};\n\n"
                            "// Kernel thread/stride setup\n"
                            "const int tid0 = threadIdx.x + blockIdx.x*blockDim.x;\n"
                            "const int stride0 = blockDim.x * gridDim.x;\n\n"
                            if parallelization == "cuda"
                            else f"const int Nxx_plus_2NGHOSTS{dirn} = params->Nxx_plus_2NGHOSTS{dirn};\n\n"
                        )
                        kernel_body += (
                            f"for(int i{dirn}={starting_idx};i{dirn}<Nxx_plus_2NGHOSTS{dirn};i{dirn}+={idx_increment}) {{\n"
                            f"  const REAL xx{dirn} = x{dirn}[i{dirn}];\n"
                            f"  rfmstruct->{freevars_uniq_xx_indep[which_freevar]}[i{dirn}] = {sp.ccode(freevars_uniq_vals[which_freevar], type_aliases=sp_type_alias)};\n"
                            "}"
                        )
                        # This is needed by register_CFunctions_rfm_precompute
                        self.rfm_struct__define_kernel_dict[key] = {
                            "body": kernel_body,
                            "expr": freevars_uniq_vals[which_freevar],
                            "coord": f"x{dirn}",
                        }
                        self.readvr_str[
                            dirn
                        ] += f"MAYBE_UNUSED const REAL {freevars_uniq_xx_indep[which_freevar]} = rfmstruct->{freevars_uniq_xx_indep[which_freevar]}[i{dirn}];\n"
                        self.readvr_intrinsics_outer_str[
                            dirn
                        ] += f"const double NOSIMD{freevars_uniq_xx_indep[which_freevar]} = rfmstruct->{freevars_uniq_xx_indep[which_freevar]}[i{dirn}]; "
                        self.readvr_intrinsics_outer_str[
                            dirn
                        ] += f"MAYBE_UNUSED const REAL_SIMD_ARRAY {freevars_uniq_xx_indep[which_freevar]} = ConstSIMD(NOSIMD{freevars_uniq_xx_indep[which_freevar]});\n"
                        self.readvr_intrinsics_inner_str[
                            dirn
                        ] += f"MAYBE_UNUSED const REAL_SIMD_ARRAY {freevars_uniq_xx_indep[which_freevar]} = ReadSIMD(&rfmstruct->{freevars_uniq_xx_indep[which_freevar]}[i{dirn}]);\n"
                        output_define_and_readvr = True

                if (
                    (not output_define_and_readvr)
                    and (rfm.xx[0] in frees_uniq)
                    and (rfm.xx[1] in frees_uniq)
                ):
                    self.kernel_body = f"""
                for(int i1=0;i1<Nxx_plus_2NGHOSTS1;i1++) for(int i0=0;i0<Nxx_plus_2NGHOSTS0;i0++) {{
                  const REAL xx0 = xx[0][i0];
                  const REAL xx1 = xx[1][i1];
                  rfmstruct->{freevars_uniq_xx_indep[which_freevar]}[i0 + Nxx_plus_2NGHOSTS0*i1] = {sp.ccode(freevars_uniq_vals[which_freevar], type_aliases=sp_type_alias)};
                }}\n\n"""
                    self.readvr_str[
                        0
                    ] += f"MAYBE_UNUSED const REAL {freevars_uniq_xx_indep[which_freevar]} = rfmstruct->{freevars_uniq_xx_indep[which_freevar]}[i0 + Nxx_plus_2NGHOSTS0*i1];\n"
                    self.readvr_intrinsics_outer_str[
                        0
                    ] += f"const double NOSIMD{freevars_uniq_xx_indep[which_freevar]} = rfmstruct->{freevars_uniq_xx_indep[which_freevar]}[i0 + Nxx_plus_2NGHOSTS0*i1]; "
                    self.readvr_intrinsics_outer_str[
                        0
                    ] += f"MAYBE_UNUSED const REAL_SIMD_ARRAY {freevars_uniq_xx_indep[which_freevar]} = ConstSIMD(NOSIMD{freevars_uniq_xx_indep[which_freevar]});\n"
                    self.readvr_intrinsics_inner_str[
                        0
                    ] += f"MAYBE_UNUSED const REAL_SIMD_ARRAY {freevars_uniq_xx_indep[which_freevar]} = ReadSIMD(&rfmstruct->{freevars_uniq_xx_indep[which_freevar]}[i0 + Nxx_plus_2NGHOSTS0*i1]);\n"
                    output_define_and_readvr = True

                if not output_define_and_readvr:
                    raise RuntimeError(
                        f"ERROR: Could not figure out the (xx0,xx1,xx2) dependency within the expression for {freevars_uniq_xx_indep[which_freevar]}: {freevars_uniq_vals[which_freevar]}"
                    )
            if parallelization == "cuda":
<<<<<<< HEAD
                self.readvr_SIMD_outer_str = [
                    s.replace("SIMD", "CUDA") for s in self.readvr_SIMD_outer_str
                ]
                self.readvr_SIMD_inner_str = [
                    s.replace("SIMD", "CUDA") for s in self.readvr_SIMD_inner_str
=======
                self.readvr_intrinsics_outer_str = [
                    s.replace("SIMD", "CUDA") for s in self.readvr_intrinsics_outer_str
                ]
                self.readvr_intrinsics_inner_str = [
                    s.replace("SIMD", "CUDA") for s in self.readvr_intrinsics_inner_str
>>>>>>> 7c440ab4
                ]

            which_freevar += 1


def register_CFunctions_rfm_precompute(
    list_of_CoordSystems: List[str],
    parallelization: str = "openmp",
) -> None:
    """
    Register C functions for reference metric precomputed lookup arrays.

    :param list_of_CoordSystems: List of coordinate systems to register the C functions.
    :param parallelization: Parallelization method to use.
    """
    combined_BHaH_defines_list = []
    for CoordSystem in list_of_CoordSystems:
        rfm_precompute = ReferenceMetricPrecompute(
            CoordSystem, parallelization=parallelization
        )

        includes = ["BHaH_defines.h"]
        cfunc_type = "void"
        func_name, kernel_dicts = (
            "defines",
            rfm_precompute.rfm_struct__define_kernel_dict,
        )
        body = ""
        for i in range(3):
            body += f"MAYBE_UNUSED const REAL *restrict x{i} = xx[{i}];\n"
        prefunc = ""
        for i, (key_sym, kernel_dict) in enumerate(kernel_dicts.items()):
            # These should all be in paramstruct?
            unique_symbols = get_unique_expression_symbols_as_strings(
                kernel_dict["expr"], exclude=[f"xx{j}" for j in range(3)]
            )
            kernel_body = ""
            kernel_body += "// Temporary parameters\n"
            params_access = (
                "d_params[streamid]." if parallelization == "cuda" else "params->"
            )
            for sym in unique_symbols:
                kernel_body += f"const REAL {sym} = {params_access}{sym};\n"
            kernel_body += kernel_dict["body"]
            name = "rfm_precompute_" + func_name
            if parallelization == "cuda":
                device_kernel = gputils.GPU_Kernel(
                    kernel_body,
                    {
                        "rfmstruct": "rfm_struct *restrict",
                        f'{kernel_dict["coord"]}': "const REAL *restrict",
                    },
                    f"{name}__{key_sym}_gpu",
                    launch_dict={
                        "blocks_per_grid": [],
                        "threads_per_block": ["32"],
                        "stream": f"(param_streamid + {i}) % NUM_STREAMS",
                    },
                    comments=f"GPU Kernel to precompute metric quantity {key_sym}.",
                )
            else:
                device_kernel = gputils.GPU_Kernel(
                    kernel_body,
                    {
                        "params": "const params_struct *restrict",
                        "rfmstruct": "rfm_struct *restrict",
                        f'{kernel_dict["coord"]}': "const REAL *restrict",
                    },
                    f"{name}__{key_sym}_host",
                    launch_dict=None,
                    comments=f"Host Kernel to precompute metric quantity {key_sym}.",
                    decorators="",
                    cuda_check_error=False,
                    streamid_param=False,
                    cfunc_type="static void",
                )
            prefunc += device_kernel.CFunction.full_function
            body += "{\n"
            if parallelization == "cuda":
                body += (
                    "const size_t param_streamid = params->grid_idx % NUM_STREAMS;\n"
                )
                body += device_kernel.launch_block
                body += device_kernel.c_function_call().replace(
                    "(streamid", "(param_streamid"
                )
            else:
                body += device_kernel.c_function_call()
            body += "}\n"
        rfm_precompute.rfm_struct__define = body
        prefunc_dict = {"defines": prefunc}
        for func in [
            ("malloc", rfm_precompute.rfm_struct__malloc),
            ("defines", rfm_precompute.rfm_struct__define),
            ("free", rfm_precompute.rfm_struct__freemem),
        ]:

            desc = f"rfm_precompute_{func[0]}: reference metric precomputed lookup arrays: {func[0]}"
            name = "rfm_precompute_" + func[0]
            params = "const commondata_struct *restrict commondata, const params_struct *restrict params, rfm_struct *restrict rfmstruct"
            include_CodeParameters_h = False
            if func[0] == "defines":
                params += ", REAL *restrict xx[3]"

            body = " "
            body += func[1]

            defines_list = [
                s.replace("restrict", "") if parallelization == "cuda" else s
                for s in rfm_precompute.BHaH_defines_list
            ]
            prefunc = prefunc_dict[func[0]] if func[0] in prefunc_dict else ""
            combined_BHaH_defines_list.extend(defines_list)
            cfc.register_CFunction(
                prefunc=prefunc,
                includes=includes,
                desc=desc,
                cfunc_type=cfunc_type,
                CoordSystem_for_wrapper_func=CoordSystem,
                name=name,
                params=params,
                include_CodeParameters_h=include_CodeParameters_h,
                body=body,
            )

    BHaH_defines = "typedef struct __rfmstruct__ {\n"
    BHaH_defines += "\n".join(sorted(superfast_uniq(combined_BHaH_defines_list)))
    BHaH_defines += "\n} rfm_struct;\n"
    register_BHaH_defines("reference_metric", BHaH_defines)<|MERGE_RESOLUTION|>--- conflicted
+++ resolved
@@ -176,19 +176,11 @@
                         f"ERROR: Could not figure out the (xx0,xx1,xx2) dependency within the expression for {freevars_uniq_xx_indep[which_freevar]}: {freevars_uniq_vals[which_freevar]}"
                     )
             if parallelization == "cuda":
-<<<<<<< HEAD
-                self.readvr_SIMD_outer_str = [
-                    s.replace("SIMD", "CUDA") for s in self.readvr_SIMD_outer_str
-                ]
-                self.readvr_SIMD_inner_str = [
-                    s.replace("SIMD", "CUDA") for s in self.readvr_SIMD_inner_str
-=======
                 self.readvr_intrinsics_outer_str = [
                     s.replace("SIMD", "CUDA") for s in self.readvr_intrinsics_outer_str
                 ]
                 self.readvr_intrinsics_inner_str = [
                     s.replace("SIMD", "CUDA") for s in self.readvr_intrinsics_inner_str
->>>>>>> 7c440ab4
                 ]
 
             which_freevar += 1
