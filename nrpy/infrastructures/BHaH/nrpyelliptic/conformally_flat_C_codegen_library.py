--- conflicted
+++ resolved
@@ -364,30 +364,13 @@
     rfm = refmetric.reference_metric[CoordSystem]
 
     fp_type = par.parval_from_str("fp_type")
-<<<<<<< HEAD
-    type_alias = "double" if fp_type == "float" else "REAL"
-
-=======
     fp_type_alias = "DOUBLE" if fp_type == "float" else "REAL"
->>>>>>> fe7f0e8a
     loop_body = ccg.c_codegen(
         [
             rfm.xxSph[0],
             rfm.detgammahat,
         ],
         [
-<<<<<<< HEAD
-            f"const {type_alias} r",
-            f"const {type_alias} sqrtdetgamma",
-        ],
-        include_braces=False,
-    ).replace("const REAL", f"const {type_alias}")
-
-    loop_body += rf"""
-if(r < integration_radius) {{
-  const {type_alias} gf_of_x = in_gf[IDX4(gf_index, i0, i1, i2)];
-  const {type_alias} dV = sqrtdetgamma * dxx0 * dxx1 * dxx2;
-=======
             "const DOUBLE r",
             "const DOUBLE sqrtdetgamma",
         ],
@@ -399,7 +382,6 @@
 if(r < integration_radius) {
   const DOUBLE gf_of_x = in_gf[IDX4(gf_index, i0, i1, i2)];
   const DOUBLE dV = sqrtdetgamma * dxx0 * dxx1 * dxx2;
->>>>>>> fe7f0e8a
   squared_sum += gf_of_x * gf_of_x * dV;
   volume_sum  += dV;
 }} // END if(r < integration_radius)
@@ -416,14 +398,8 @@
     xx[ww] = griddata[grid].xx[ww];
 
   // Set summation variables to compute l2-norm
-<<<<<<< HEAD
-  {type_alias} squared_sum = 0.0;
-  {type_alias} volume_sum  = 0.0;
-
-=======
   DOUBLE squared_sum = 0.0;
   DOUBLE volume_sum  = 0.0;
->>>>>>> fe7f0e8a
 """
 
     body += lp.simple_loop(
