--- conflicted
+++ resolved
@@ -40,11 +40,7 @@
     comments = r"""Kernel to compute variable wavespeed for all grids based on local grid spacing."""
     name = "variable_wavespeed_gfs_all_points"
     parallelization = par.parval_from_str("parallelization")
-<<<<<<< HEAD
-
-=======
     enable_intrinsics = enable_intrinsics if parallelization == "cuda" else False
->>>>>>> fcfc9b59
     # Prepare the argument dicts
     arg_dict_cuda = {
         "x0": "const REAL *restrict",
