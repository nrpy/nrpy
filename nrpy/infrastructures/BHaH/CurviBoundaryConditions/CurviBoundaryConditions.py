--- conflicted
+++ resolved
@@ -1647,17 +1647,11 @@
     >>> import nrpy.c_function as cfc
     >>> import nrpy.params as par
     >>> from nrpy.reference_metric import supported_CoordSystems
-<<<<<<< HEAD
     >>> from nrpy.infrastructures.BHaH.CurviBoundaryConditions.CurviBoundaryConditions import register_CFunction_apply_bcs_outerradiation_and_inner
     >>> supported_Parallelizations = ["openmp", "cuda"]
     >>> name = "apply_bcs_outerradiation_and_inner__rfm"
     >>> for parallelization in supported_Parallelizations:
     ...    par.set_parval_from_str("parallelization", parallelization)
-=======
-    >>> supported_Parallelizations = ["openmp"]  # FIXME: add cuda.
-    >>> name = "apply_bcs_outerradiation_and_inner__rfm"
-    >>> for parallelization in supported_Parallelizations:
->>>>>>> 9ab231a3
     ...    for CoordSystem in supported_CoordSystems:
     ...       cfc.CFunction_dict.clear()
     ...       register_CFunction_apply_bcs_outerradiation_and_inner(CoordSystem)
