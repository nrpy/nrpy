"""
Provide functions to set params_struct and commondata_struct parameters to their default values specified when registering them within NRPy+'s CodeParameters.

Author: Zachariah B. Etienne
        zachetie **at** gmail **dot* com
"""

from pathlib import Path
from typing import List

import nrpy.c_function as cfc
import nrpy.params as par
from nrpy.helpers.generic import clang_format


def register_CFunctions_params_commondata_struct_set_to_default() -> None:
    """
    Register a C function to set code parameters to their default values.

    :raises ValueError: If an invalid default value is provided for any parameter. This
        ensures that all parameters can be correctly initialized in the
        generated C code.

    DocTests:
    >>> _real_array = par.register_CodeParameter("REAL[5]", "CodeParameters_c_files", "bad_real_array", 0.0, commondata=True, add_to_set_CodeParameters_h=True)
    Traceback (most recent call last):
    ...
    ValueError: Parameter 'bad_real_array' of type 'REAL[5]': For REAL or int array parameters, commondata must be True, and add_to_set_CodeParameters_h must be False.
    >>> _int_array = par.register_CodeParameter("int[3]", "CodeParameters_c_files", "bad_int_array", 42, commondata=False, add_to_set_CodeParameters_h=False)
    Traceback (most recent call last):
    ...
    ValueError: Parameter 'bad_int_array' of type 'int[3]': For REAL or int array parameters, commondata must be True, and add_to_set_CodeParameters_h must be False.
    >>> _, __ = par.register_CodeParameters("REAL", "CodeParameters_c_files", ["a", "pi_three_sigfigs"], [1, 3.14], commondata=True)
    >>> ___ = par.register_CodeParameter("#define", "CodeParameters_c_files", "b", 0)
    >>> _leaveitbe = par.register_CodeParameter("REAL", "CodeParameters_c_files", "leaveitbe", add_to_parfile=False, add_to_set_CodeParameters_h=False)
    >>> _int = par.register_CodeParameter("int", "CodeParameters_c_files", "blah_int", 1, commondata=True, add_to_parfile=True, add_to_set_CodeParameters_h=False)
    >>> _str = par.register_CodeParameter("char[100]", "CodeParameters_c_files", "some_string", "cheese")
    >>> _bool = par.register_CodeParameter("bool", "CodeParameters_c_files", "BHaH_is_amazing", True, add_to_set_CodeParameters_h=True)
    >>> _real_array = par.register_CodeParameter("REAL[5]", "CodeParameters_c_files", "real_array", 0.0, commondata=True, add_to_set_CodeParameters_h=False)
    >>> _int_array = par.register_CodeParameter("int[3]", "CodeParameters_c_files", "int_array", 42, commondata=True, add_to_set_CodeParameters_h=False)
    >>> cfc.CFunction_dict.clear()
    >>> register_CFunctions_params_commondata_struct_set_to_default()
    >>> print(cfc.CFunction_dict["params_struct_set_to_default"].full_function)
    #include "BHaH_defines.h"
    /**
     * Set params_struct to default values specified within NRPy+.
     */
    void params_struct_set_to_default(commondata_struct *restrict commondata, griddata_struct *restrict griddata) {
      // Loop over params structs:
      for (int grid = 0; grid < commondata->NUMGRIDS; grid++) {
        params_struct *restrict params = &griddata[grid].params;
        // Set params_struct variables to default
        params->BHaH_is_amazing = true;               // CodeParameters_c_files::BHaH_is_amazing
        snprintf(params->some_string, 100, "cheese"); // CodeParameters_c_files::some_string
      }
    }
    <BLANKLINE>
    >>> print(cfc.CFunction_dict["commondata_struct_set_to_default"].full_function)
    #include "BHaH_defines.h"
    /**
     * Set commondata_struct to default values specified within NRPy+.
     */
    void commondata_struct_set_to_default(commondata_struct *restrict commondata) {
    <BLANKLINE>
      // Set commondata_struct variables to default
      commondata->a = 1;                   // CodeParameters_c_files::a
      commondata->blah_int = 1;            // CodeParameters_c_files::blah_int
      commondata->pi_three_sigfigs = 3.14; // CodeParameters_c_files::pi_three_sigfigs
      for (int i = 0; i < 3; i++) {
        commondata->int_array[i] = 42;
      } // CodeParameters_c_files::int_array
      for (int i = 0; i < 5; i++) {
        commondata->real_array[i] = 0.0;
      } // CodeParameters_c_files::real_array
    }
    <BLANKLINE>
    """
    for function_name in ["commondata_struct", "params_struct"]:
        includes = ["BHaH_defines.h"]
        desc = f"Set {function_name} to default values specified within NRPy+."
        cfunc_type = "void"
        name = f"{function_name}_set_to_default"
        params = "commondata_struct *restrict commondata"
        if function_name == "params_struct":
            params += ", griddata_struct *restrict griddata"

        struct_list: List[str] = []  # List to store individual struct elements

        for parname, CodeParam in par.glb_code_params_dict.items():
            if (function_name == "commondata_struct" and CodeParam.commondata) or (
                function_name == "params_struct" and not CodeParam.commondata
            ):
                if (
                    CodeParam.defaultvalue != "unset"
                    and CodeParam.cparam_type != "#define"
                ):
                    struct = "commondata" if CodeParam.commondata else "params"
                    CPtype = CodeParam.cparam_type
                    comment = f"  // {CodeParam.module}::{parname}"
                    defaultval = CodeParam.defaultvalue
                    if "char" in CPtype and "[" in CPtype and "]" in CPtype:
                        chararray_size = CPtype.split("[")[1].replace("]", "")
                        c_output = f'snprintf({struct}->{parname}, {chararray_size}, "{defaultval}");{comment}\n'
                    elif "[" in CPtype and "]" in CPtype:
                        # Handle REAL[N] and int[N] arrays
                        array_size = CPtype.split("[")[1].split("]")[0]
                        c_output = f"for(int i=0; i<{array_size}; i++) {{ {struct}->{parname}[i] = {str(defaultval).lower()}; }}{comment}\n"
                    elif isinstance(defaultval, (bool, int, float)) or (
                        CPtype == "REAL" and isinstance(defaultval, str)
                    ):
                        c_output = f"{struct}->{parname} = {str(defaultval).lower()};{comment}\n"
                    else:
                        raise ValueError(
                            f"{CodeParam.defaultvalue} is not a valid default value type ({type(CodeParam.defaultvalue)}), for parameter {CodeParam.module}::{parname}, commondata = {CodeParam.commondata}"
                        )
                    struct_list.append(c_output)

        # Sort the lines alphabetically and join them with line breaks
        body = ""
        if function_name == "params_struct":
            body += r"""// Loop over params structs:
  for(int grid=0; grid<commondata->NUMGRIDS; grid++) {
    params_struct *restrict params = &griddata[grid].params;
    // Set params_struct variables to default
"""
            body += "".join(sorted(struct_list))
            body += "}\n"
        else:
            body += "\n// Set commondata_struct variables to default\n"
            body += "".join(sorted(struct_list))

        cfc.register_CFunction(
            include_CodeParameters_h=False,
            includes=includes,
            desc=desc,
            cfunc_type=cfunc_type,
            name=name,
            params=params,
            body=body,
        )


def write_CodeParameters_h_files(
    project_dir: str,
    set_commondata_only: bool = False,
    clang_format_options: str = "-style={BasedOnStyle: LLVM, ColumnLimit: 150}",
    decorator: str = "",
) -> None:
    r"""
    Generate C code to set C parameter constants and write them to files.

    :param project_dir: The path of the project directory.
    :param set_commondata_only: If True, generate code parameters only if `commondata=True`.
        Useful for BHaH projects without grids, like SEOBNR.
    :param clang_format_options: Options for clang_format.
    :param decorator: Optional decorators for definitions to supress warnings (e.g. [[maybe_unused]])

    DocTests:
    >>> project_dir = Path("/tmp/tmp_project/")
    >>> write_CodeParameters_h_files(str(project_dir))
    >>> print((project_dir / 'set_CodeParameters.h').read_text())
    const REAL a = commondata->a;                               // CodeParameters_c_files::a
    const bool BHaH_is_amazing = params->BHaH_is_amazing;       // CodeParameters_c_files::BHaH_is_amazing
    const REAL pi_three_sigfigs = commondata->pi_three_sigfigs; // CodeParameters_c_files::pi_three_sigfigs
    char some_string[100];                                      // CodeParameters_c_files::some_string
    {
      // Copy up to 99 characters from params->some_string to some_string
      strncpy(some_string, params->some_string, 100 - 1);
      // Explicitly null-terminate some_string to ensure it is a valid C-string
      some_string[100 - 1] = '\0'; // Properly null terminate char array.
    }
    >>> print((project_dir / 'set_CodeParameters-nopointer.h').read_text())
    const REAL a = commondata.a;                               // CodeParameters_c_files::a
    const bool BHaH_is_amazing = params.BHaH_is_amazing;       // CodeParameters_c_files::BHaH_is_amazing
    const REAL pi_three_sigfigs = commondata.pi_three_sigfigs; // CodeParameters_c_files::pi_three_sigfigs
    char some_string[100];                                     // CodeParameters_c_files::some_string
    {
      // Copy up to 99 characters from params.some_string to some_string
      strncpy(some_string, params.some_string, 100 - 1);
      // Explicitly null-terminate some_string to ensure it is a valid C-string
      some_string[100 - 1] = '\0'; // Properly null terminate char array.
    }
    >>> print((project_dir / 'set_CodeParameters-simd.h').read_text())
    const REAL NOSIMDa = commondata->a;                                         // CodeParameters_c_files::a
    const REAL_SIMD_ARRAY a = ConstSIMD(NOSIMDa);                               // CodeParameters_c_files::a
    const bool BHaH_is_amazing = params->BHaH_is_amazing;                       // CodeParameters_c_files::BHaH_is_amazing
    const REAL NOSIMDpi_three_sigfigs = commondata->pi_three_sigfigs;           // CodeParameters_c_files::pi_three_sigfigs
    const REAL_SIMD_ARRAY pi_three_sigfigs = ConstSIMD(NOSIMDpi_three_sigfigs); // CodeParameters_c_files::pi_three_sigfigs
    <BLANKLINE>
    """
    # Create output directory if it doesn't already exist
    project_Path = Path(project_dir)
    project_Path.mkdir(parents=True, exist_ok=True)
<<<<<<< HEAD
    decorator = decorator if decorator == "" else f"{decorator} "
    # Step 4: Generate C code to set C parameter constants
    #         output to filename "set_CodeParameters.h" if enable_simd==False
    #         or "set_CodeParameters-simd.h" if enable_simd==True
=======

    # Generate C code to set C parameter constants
    # output to filename "set_CodeParameters.h" if enable_simd==False
    # or "set_CodeParameters-simd.h" if enable_simd==True
>>>>>>> b703e3d1

    # Output non-SIMD version, set_CodeParameters.h
    def gen_set_CodeParameters(pointerEnable: bool = True) -> str:
        """
        Generate content for set_CodeParameters*.h based on the pointerEnable flag.

        :param pointerEnable: A boolean flag indicating whether to access parameters through pointers.
            If True, parameters are accessed through pointers (struct->param).
            If False, direct access is assumed (struct.param).

        :return: A string containing the C code to be included in set_CodeParameters*.h, setting simulation parameters according to their specification in NRPy+.
        """
        returnstring = ""
        for CPname, CodeParam in sorted(
            par.glb_code_params_dict.items(), key=lambda x: x[0].lower()
        ):
            if CodeParam.add_to_set_CodeParameters_h:
                struct = "commondata" if CodeParam.commondata else "params"
                if not (set_commondata_only and struct == "params"):
                    CPtype = CodeParam.cparam_type
                    pointer = "->" if pointerEnable else "."
                    comment = f"  // {CodeParam.module}::{CPname}"
                    if "char" in CPtype and "[" in CPtype and "]" in CPtype:
                        # Handle char array C type
                        CPsize = int(CPtype.split("[")[1].split("]")[0])
                        Coutput = rf"""{decorator}char {CPname}[{CPsize}]; {comment}
{{
  // Copy up to {CPsize-1} characters from {struct}{pointer}{CPname} to {CPname}
  strncpy({CPname}, {struct}{pointer}{CPname}, {CPsize}-1);
  // Explicitly null-terminate {CPname} to ensure it is a valid C-string
  {CPname}[{CPsize}-1]='\0'; // Properly null terminate char array.
}}"""
                    elif "[" in CPtype and "]" in CPtype:
                        # Handle REAL[N] and int[N] arrays
                        base_type = CPtype.split("[")[0]
                        array_size = CPtype.split("[")[1].split("]")[0]
                        Coutput = rf"""{base_type} {CPname}[{array_size}];{comment}
{{
  // Copy {array_size} elements from {struct}{pointer}{CPname} to {CPname}
  for(int i=0; i<{array_size}; i++) {{
    {CPname}[i] = {struct}{pointer}{CPname}[i];
  }}
}}"""
                    else:
                        # Handle all other C types
                        Coutput = f"{decorator}const {CPtype} {CPname} = {struct}{pointer}{CPname};{comment}\n"

                    returnstring += Coutput

        return returnstring

    # Next, output header files for setting C parameters to current values within functions.
    header_file_path = project_Path / "set_CodeParameters.h"
    with header_file_path.open("w", encoding="utf-8") as file:
        file.write(
            clang_format(
                gen_set_CodeParameters(pointerEnable=True),
                clang_format_options=clang_format_options,
            )
        )

    header_file_nopointer_path = project_Path / "set_CodeParameters-nopointer.h"
    with header_file_nopointer_path.open("w", encoding="utf-8") as file:
        file.write(
            clang_format(
                gen_set_CodeParameters(pointerEnable=False),
                clang_format_options=clang_format_options,
            )
        )

    # Step 4.b: Output SIMD version, set_CodeParameters-simd.h
    set_CodeParameters_SIMD_str = ""
    for CPname, CodeParam in sorted(
        par.glb_code_params_dict.items(), key=lambda x: x[0].lower()
    ):
        # SIMD does not support arrays (char, REAL, int, etc.)
        if (
            CodeParam.add_to_set_CodeParameters_h
            and "char" not in CodeParam.cparam_type
            and "[" not in CodeParam.cparam_type
        ):
            struct = "commondata" if CodeParam.commondata else "params"
            if not (set_commondata_only and struct == "params"):
                CPtype = CodeParam.cparam_type
                comment = f"  // {CodeParam.module}::{CPname}"
                if CPtype == "REAL":
                    c_output = (
                        f"const REAL NOSIMD{CPname} = {struct}->{CPname};{comment}\n"
                    )
                    c_output += f"const REAL_SIMD_ARRAY {CPname} = ConstSIMD(NOSIMD{CPname});{comment}\n"
                    set_CodeParameters_SIMD_str += c_output
                else:
                    c_output = (
                        f"const {CPtype} {CPname} = {struct}->{CPname};{comment}\n"
                    )
                    set_CodeParameters_SIMD_str += c_output

    header_file_simd_path = project_Path / "set_CodeParameters-simd.h"
    with header_file_simd_path.open("w", encoding="utf-8") as file:
        file.write(
            clang_format(
                set_CodeParameters_SIMD_str,
                clang_format_options=clang_format_options,
            )
        )


if __name__ == "__main__":
    import doctest
    import sys

    results = doctest.testmod()

    if results.failed > 0:
        print(f"Doctest failed: {results.failed} of {results.attempted} test(s)")
        sys.exit(1)
    else:
        print(f"Doctest passed: All {results.attempted} test(s) passed")<|MERGE_RESOLUTION|>--- conflicted
+++ resolved
@@ -191,17 +191,10 @@
     # Create output directory if it doesn't already exist
     project_Path = Path(project_dir)
     project_Path.mkdir(parents=True, exist_ok=True)
-<<<<<<< HEAD
     decorator = decorator if decorator == "" else f"{decorator} "
-    # Step 4: Generate C code to set C parameter constants
-    #         output to filename "set_CodeParameters.h" if enable_simd==False
-    #         or "set_CodeParameters-simd.h" if enable_simd==True
-=======
-
     # Generate C code to set C parameter constants
     # output to filename "set_CodeParameters.h" if enable_simd==False
     # or "set_CodeParameters-simd.h" if enable_simd==True
->>>>>>> b703e3d1
 
     # Output non-SIMD version, set_CodeParameters.h
     def gen_set_CodeParameters(pointerEnable: bool = True) -> str:
