/*
 * This file is part of the nrpy.infrastructures.superB package.
 * It contains definitions and macros for the superB infrastructure.
 *
 * Author: Nishita Jadoo
 *         njadoo **at** uidaho **dot* edu
 */

/* superB:  File  "superB.h"*/
#ifndef __SUPERB_H__
#define __SUPERB_H__

#include "ckio.h"
#include "pup.h"
#ifndef REAL
#define REAL double // for the REALs below
#endif

#define restrict __restrict__
#define MAX3(A, B, C)                                                                                                                                    \
  ({                                                                                                                                                     \
    __typeof__(A) _a = (A);                                                                                                                              \
    __typeof__(B) _b = (B);                                                                                                                              \
    __typeof__(C) _c = (C);                                                                                                                              \
    __typeof__(A) _max = (_a > _b) ? _a : _b;                                                                                                            \
    _max > _c ? _max : _c;                                                                                                                               \
  })
#define IDX3_OF_CHARE(i, j, k) ((i) + Nchare0 * ((j) + Nchare1 * ((k))))
#define IDX2GENERAL(i, j, Ni) ((i) + (Ni) * (j))
#define REVERSE_IDX2GENERAL(index, Ni, i, j) \
{                                            \
    j = (index) / (Ni);                      \
    i = (index) % (Ni);                      \
}
#define IDX3GENERAL(i, j, k, Ni, Nj) ((i) + (Ni) * ((j) + (Nj) * (k)))
#define REVERSE_IDX3GENERAL(index, Ni, Nj, i, j, k) \
{ \
    k = (index) / ((Ni) * (Nj)); \
    int temp = (index) % ((Ni) * (Nj)); \
    j = temp / (Ni); \
    i = temp % (Ni); \
}
#define IDX4GENERAL(g, i, j, k, Ni, Nj, Nk) ((i) + Ni * ((j) + Nj * ((k) + Nk * (g))))
#define MAP_LOCAL_TO_GLOBAL_IDX0(chareidx0, local_idx0, Nxx0chare) ((chareidx0 * Nxx0chare) + local_idx0)
#define MAP_LOCAL_TO_GLOBAL_IDX1(chareidx1, local_idx1, Nxx1chare) ((chareidx1 * Nxx1chare) + local_idx1)
#define MAP_LOCAL_TO_GLOBAL_IDX2(chareidx2, local_idx2, Nxx2chare) ((chareidx2 * Nxx2chare) + local_idx2)

#define MAP_GLOBAL_TO_LOCAL_IDX0(chareidx0, global_idx0, Nxx0chare) (global_idx0 - (chareidx0 * Nxx0chare))// Assumes gridpoint lies within local grid of chare
#define MAP_GLOBAL_TO_LOCAL_IDX1(chareidx1, global_idx1, Nxx1chare) (global_idx1 - (chareidx1 * Nxx1chare))// Assumes gridpoint lies within local grid of chare
#define MAP_GLOBAL_TO_LOCAL_IDX2(chareidx2, global_idx2, Nxx2chare) (global_idx2 - (chareidx2 * Nxx2chare))// Assumes gridpoint point lies within local grid of chare

#define IDXFACES0(g, inner, j, k) ((j) + Nxx_plus_2NGHOSTS1 * ((k) + Nxx_plus_2NGHOSTS2 * ((inner) + NGHOSTS * (g))))
#define IDXFACES1(g, inner, i, k) ((i) + Nxx_plus_2NGHOSTS0 * ((k) + Nxx_plus_2NGHOSTS2 * ((inner) + NGHOSTS * (g))))
#define IDXFACES2(g, inner, i, j) ((i) + Nxx_plus_2NGHOSTS0 * ((j) + Nxx_plus_2NGHOSTS1 * ((inner) + NGHOSTS * (g))))

#define IDX2NONLOCALINNERBC(g, idx, Nidx) ((idx) + Nidx * (g))

#define IDX4PSI4(R, l, m, r_i, Nl, Nm, Nr_i) ((r_i) + (Nr_i) * ((m) + (Nm) * ((l) + (Nl) * (R))))

#define OUTPUT_0D 0
#define OUTPUT_1D_Y 1
#define OUTPUT_1D_Z 2
#define OUTPUT_2D_XY 3
#define OUTPUT_2D_YZ 4
#define OUTPUT_PSI4 5
#define OUTPUT_RESIDUAL 6
#define OUTPUT_L2NORM_BSSN_CONSTRAINTS 7

#define EAST_WEST 0
#define NORTH_SOUTH 1
#define TOP_BOTTOM 2
#define EAST_GHOST 1
#define WEST_GHOST 2
#define NORTH_GHOST 3
#define SOUTH_GHOST 4
#define TOP_GHOST 5
#define BOTTOM_GHOST 6

#define MOL_PRE_RK_UPDATE 0
#define MOL_RK_UPDATE 1
#define MOL_POST_RK_UPDATE_APPLY_BCS 2
#define MOL_POST_RK_UPDATE 3

#define INITIALDATA_BIN_ONE 0
#define INITIALDATA_APPLYBCS_INNERONLY 1
#define INITIALDATA_BIN_TWO 2
#define INITIALDATA_APPLYBCS_OUTEREXTRAPANDINNER 3

#define BHAHAHA_FIND_HORIZONS_SETUP 0
#define BHAHAHA_FIND_HORIZONS_FIND_AND_WRITE_TO_FILE 1

typedef struct __charecomm_struct__ {
  int *globalidx3pt_to_chareidx3;    // which chare is evolving or applying bcs to grid point
  int *globalidx3pt_to_localidx3pt;  // local index of grid point on chare that is evolving or setting bcs for gridpoint
  int *localidx3pt_to_globalidx3pt;  // local to this chare
} charecomm_struct;

typedef struct __diagnostic_struct__ {
  int num_output_quantities;
  int tot_num_diagnostic_1d_y_pts;
  int tot_num_diagnostic_1d_z_pts;
  int tot_num_diagnostic_2d_xy_pts;
  int tot_num_diagnostic_2d_yz_pts;
  int num_diagnostic_1d_y_pts;
  int num_diagnostic_1d_z_pts;
  int num_diagnostic_2d_xy_pts;
  int num_diagnostic_2d_yz_pts;
  int *localidx3_diagnostic_1d_y_pt;
  int *locali0_diagnostic_1d_y_pt;
  int *locali1_diagnostic_1d_y_pt;
  int *locali2_diagnostic_1d_y_pt;
  int *offset_diagnostic_1d_y_pt;
  int *localidx3_diagnostic_1d_z_pt;
  int *locali0_diagnostic_1d_z_pt;
  int *locali1_diagnostic_1d_z_pt;
  int *locali2_diagnostic_1d_z_pt;
  int *offset_diagnostic_1d_z_pt;
  int *localidx3_diagnostic_2d_xy_pt;
  int *locali0_diagnostic_2d_xy_pt;
  int *locali1_diagnostic_2d_xy_pt;
  int *locali2_diagnostic_2d_xy_pt;
  int *offset_diagnostic_2d_xy_pt;
  int *localidx3_diagnostic_2d_yz_pt;
  int *locali0_diagnostic_2d_yz_pt;
  int *locali1_diagnostic_2d_yz_pt;
  int *locali2_diagnostic_2d_yz_pt;
  int *offset_diagnostic_2d_yz_pt;
  char filename_1d_y[256];
  char filename_1d_z[256];
  char filename_2d_xy[256];
  char filename_2d_yz[256];
  // psi4:
  int num_of_R_exts_chare;
  int psi4_spinweightm2_sph_harmonics_max_l;
  int length_localsums_for_psi4_decomp;
  REAL *list_of_R_exts_chare;
  REAL *localsums_for_psi4_decomp;
  REAL *globalsums_for_psi4_decomp;
  // psi4 cylindrical-like coords only:
  int tot_N_shell_pts_chare;
  REAL dtheta;
  int *N_shell_pts_chare; // of shape int [num_of_R_exts_chare]
  int *N_theta_shell_chare; // of shape int [num_of_R_exts_chare]
  REAL ***xx_shell_chare; // of shape [num_of_R_exts_chare][N_shell_pts_chare][3]
  REAL **theta_shell_chare; // of shape [num_of_R_exts_chare][N_theta_shell_chare]
} diagnostic_struct;

typedef struct __tmpBuffers_struct__ {
<<<<<<< HEAD
  REAL *tmpBuffer_EW;
  REAL *tmpBuffer_NS;
  REAL *tmpBuffer_TB;
  REAL **tmpBuffer_innerbc_send;
  REAL **tmpBuffer_innerbc_receiv;
=======
  REAL *restrict tmpBuffer_EW;
  REAL *restrict tmpBuffer_NS;
  REAL *restrict tmpBuffer_TB;
  REAL **restrict tmpBuffer_innerbc_send;
  REAL **restrict tmpBuffer_innerbc_receiv;
  REAL *restrict tmpBuffer_bhahaha_gfs;
>>>>>>> 3f8538c7
} tmpBuffers_struct;

typedef struct __nonlocalinnerbc_struct__ {
  // variables for this chare having the dst pt but not the src pt
  int tot_num_src_chares;
  int *idx3_of_src_chares;
  int *idx3chare_to_src_chare_id;
  int *num_srcpts_each_chare;
  int **map_srcchare_and_srcpt_id_to_linear_id;
  int **globalidx3_srcpts; // of shape [tot_num_src_chares][num_srcpts_each_chare]
  // variables for this chare having the src pt but not the dst pt
  int tot_num_dst_chares;
  int *idx3_of_dst_chares;
  int *idx3chare_to_dst_chare_id;
  int *num_srcpts_tosend_each_chare;
  int **globalidx3_srcpts_tosend; // of shape [tot_num_dst_chares][num_srcpts_tosend_each_chare]
} nonlocalinnerbc_struct;

#endif // #ifndef __SUPERB_H__<|MERGE_RESOLUTION|>--- conflicted
+++ resolved
@@ -146,20 +146,12 @@
 } diagnostic_struct;
 
 typedef struct __tmpBuffers_struct__ {
-<<<<<<< HEAD
   REAL *tmpBuffer_EW;
   REAL *tmpBuffer_NS;
   REAL *tmpBuffer_TB;
   REAL **tmpBuffer_innerbc_send;
   REAL **tmpBuffer_innerbc_receiv;
-=======
-  REAL *restrict tmpBuffer_EW;
-  REAL *restrict tmpBuffer_NS;
-  REAL *restrict tmpBuffer_TB;
-  REAL **restrict tmpBuffer_innerbc_send;
-  REAL **restrict tmpBuffer_innerbc_receiv;
-  REAL *restrict tmpBuffer_bhahaha_gfs;
->>>>>>> 3f8538c7
+  REAL *tmpBuffer_bhahaha_gfs;
 } tmpBuffers_struct;
 
 typedef struct __nonlocalinnerbc_struct__ {
