--- conflicted
+++ resolved
@@ -1047,11 +1047,8 @@
         pre_MoL_step_forward_in_time=pre_MoL_step_forward_in_time,
         post_MoL_step_forward_in_time=post_MoL_step_forward_in_time,
         enable_psi4_diagnostics=enable_psi4_diagnostics,
-<<<<<<< HEAD
-=======
         Butcher_dict=Butcher_dict,
         MoL_method=MoL_method,
->>>>>>> 07327b5d
     )
 
     register_CFunction_timestepping_malloc()
