--- conflicted
+++ resolved
@@ -105,16 +105,10 @@
             f"{cfunc_decorators} " if cfunc_decorators != "" else cfunc_decorators
         )
 
-<<<<<<< HEAD
         self.function_prototype = (
             f"{self.cfunc_decorators}{self.cfunc_type} {self.name}({self.params});"
         )
         self.raw_function, self.full_function = self.generate_full_function()
-=======
-        self.function_prototype, self.raw_function, self.full_function = (
-            self.generate_full_function()
-        )
->>>>>>> a77b9717
 
     @staticmethod
     def subdirectory_depth(subdirectory: str) -> int:
